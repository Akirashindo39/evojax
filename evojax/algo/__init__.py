--- conflicted
+++ resolved
@@ -15,16 +15,9 @@
 from .base import NEAlgorithm
 from .cma_wrapper import CMA
 from .pgpe import PGPE
-<<<<<<< HEAD
 from .ars import ARS
-=======
 from .simple_ga import SimpleGA
->>>>>>> 977d6c00
 
-Strategies = {"CMA": CMA, "PGPE": PGPE, "ARS": ARS}
+Strategies = {"CMA": CMA, "PGPE": PGPE, "SimpleGA": SimpleGA, "ARS": ARS}
 
-<<<<<<< HEAD
-__all__ = ["NEAlgorithm", "CMA", "PGPE", "ARS", "Strategies"]
-=======
-__all__ = ['NEAlgorithm', 'CMA', 'PGPE', 'SimpleGA']
->>>>>>> 977d6c00
+__all__ = ["NEAlgorithm", "CMA", "PGPE", "ARS", "SimpleGA", "Strategies"]